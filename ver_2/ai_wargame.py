from __future__ import annotations
import argparse
import copy
from datetime import datetime
from enum import Enum
from dataclasses import dataclass, field
from time import sleep
from typing import Tuple, TypeVar, Type, Iterable, ClassVar
import random
import requests
#import sys
import sys
# import time
import time

# maximum and minimum values for our heuristic scores (usually represents an end of game condition)
MAX_HEURISTIC_SCORE = 2000000000
MIN_HEURISTIC_SCORE = -2000000000

class UnitType(Enum):
    """Every unit type."""
    AI = 0
    Tech = 1
    Virus = 2
    Program = 3
    Firewall = 4

class Player(Enum):
    """The 2 players."""
    Attacker = 0
    Defender = 1

    def next(self) -> Player:
        """The next (other) player."""
        if self is Player.Attacker:
            return Player.Defender
        else:
            return Player.Attacker

class GameType(Enum):
    AttackerVsDefender = 0
    AttackerVsComp = 1
    CompVsDefender = 2
    CompVsComp = 3

##############################################################################################################

@dataclass(slots=True)
class Unit:
    player: Player = Player.Attacker
    type: UnitType = UnitType.Program
    health : int = 9
    # class variable: damage table for units (based on the unit type constants in order)
    damage_table : ClassVar[list[list[int]]] = [
        [3,3,3,3,1], # AI
        [1,1,6,1,1], # Tech
        [9,6,1,6,1], # Virus
        [3,3,3,3,1], # Program
        [1,1,1,1,1], # Firewall
    ]
    # class variable: repair table for units (based on the unit type constants in order)
    repair_table : ClassVar[list[list[int]]] = [
        [0,1,1,0,0], # AI
        [3,0,0,3,3], # Tech
        [0,0,0,0,0], # Virus
        [0,0,0,0,0], # Program
        [0,0,0,0,0], # Firewall
    ]

    def is_alive(self) -> bool:
        """Are we alive ?"""
        return self.health > 0

    def mod_health(self, health_delta : int):
        """Modify this unit's health by delta amount."""
        self.health += health_delta
        if self.health < 0:
            self.health = 0
        elif self.health > 9:
            self.health = 9

    def to_string(self) -> str:
        """Text representation of this unit."""
        p = self.player.name.lower()[0]
        t = self.type.name.upper()[0]
        return f"{p}{t}{self.health}"
    
    def __str__(self) -> str:
        """Text representation of this unit."""
        return self.to_string()
    
    def damage_amount(self, target: Unit) -> int:
        """How much can this unit damage another unit."""
        amount = self.damage_table[self.type.value][target.type.value]
        if target.health - amount < 0:
            return target.health
        return amount

    def repair_amount(self, target: Unit) -> int:
        """How much can this unit repair another unit."""
        amount = self.repair_table[self.type.value][target.type.value]
        if target.health + amount > 9:
            return 9 - target.health
        return amount

##############################################################################################################

@dataclass(slots=True)
class Coord:
    """Representation of a game cell coordinate (row, col)."""
    row : int = 0
    col : int = 0

    def col_string(self) -> str:
        """Text representation of this Coord's column."""
        coord_char = '?'
        if self.col < 16:
                coord_char = "0123456789abcdef"[self.col]
        return str(coord_char)

    def row_string(self) -> str:
        """Text representation of this Coord's row."""
        coord_char = '?'
        if self.row < 26:
                coord_char = "ABCDEFGHIJKLMNOPQRSTUVWXYZ"[self.row]
        return str(coord_char)

    def to_string(self) -> str:
        """Text representation of this Coord."""
        return self.row_string()+self.col_string()
    
    def __str__(self) -> str:
        """Text representation of this Coord."""
        return self.to_string()
    
    def clone(self) -> Coord:
        """Clone a Coord."""
        return copy.copy(self)

    def iter_range(self, dist: int) -> Iterable[Coord]:
        """Iterates over Coords inside a rectangle centered on our Coord."""
        for row in range(self.row-dist,self.row+1+dist):
            for col in range(self.col-dist,self.col+1+dist):
                yield Coord(row,col)

    def iter_adjacent(self) -> Iterable[Coord]:
        """Iterates over adjacent Coords."""
        yield Coord(self.row-1,self.col)
        yield Coord(self.row,self.col-1)
        yield Coord(self.row+1,self.col)
        yield Coord(self.row,self.col+1)

    @classmethod
    def from_string(cls, s : str) -> Coord | None:
        """Create a Coord from a string. ex: D2."""
        s = s.strip()
        for sep in " ,.:;-_":
                s = s.replace(sep, "")
        if (len(s) == 2):
            coord = Coord()
            coord.row = "ABCDEFGHIJKLMNOPQRSTUVWXYZ".find(s[0:1].upper())
            coord.col = "0123456789abcdef".find(s[1:2].lower())
            return coord
        else:
            return None

##############################################################################################################

@dataclass(slots=True)
class CoordPair:
    """Representation of a game move or a rectangular area via 2 Coords."""
    src : Coord = field(default_factory=Coord)
    dst : Coord = field(default_factory=Coord)

    def to_string(self) -> str:
        """Text representation of a CoordPair."""
        return self.src.to_string()+" "+self.dst.to_string()
    
    def __str__(self) -> str:
        """Text representation of a CoordPair."""
        return self.to_string()

    def clone(self) -> CoordPair:
        """Clones a CoordPair."""
        return copy.copy(self)

    def iter_rectangle(self) -> Iterable[Coord]:
        """Iterates over cells of a rectangular area."""
        for row in range(self.src.row,self.dst.row+1):
            for col in range(self.src.col,self.dst.col+1):
                yield Coord(row,col)

    @classmethod
    def from_quad(cls, row0: int, col0: int, row1: int, col1: int) -> CoordPair:
        """Create a CoordPair from 4 integers."""
        return CoordPair(Coord(row0,col0),Coord(row1,col1))
    
    @classmethod
    def from_dim(cls, dim: int) -> CoordPair:
        """Create a CoordPair based on a dim-sized rectangle."""
        return CoordPair(Coord(0,0),Coord(dim-1,dim-1))
    
    @classmethod
    def from_string(cls, s : str) -> CoordPair | None:
        """Create a CoordPair from a string. ex: A3 B2"""
        s = s.strip()
        for sep in " ,.:;-_":
                s = s.replace(sep, "")
        if (len(s) == 4):
            coords = CoordPair()
            coords.src.row = "ABCDEFGHIJKLMNOPQRSTUVWXYZ".find(s[0:1].upper())
            coords.src.col = "0123456789abcdef".find(s[1:2].lower())
            coords.dst.row = "ABCDEFGHIJKLMNOPQRSTUVWXYZ".find(s[2:3].upper())
            coords.dst.col = "0123456789abcdef".find(s[3:4].lower())
            return coords
        else:
            return None

##############################################################################################################

@dataclass(slots=True)
class Options:
    """Representation of the game options."""
    dim: int = 5
    max_depth : int | None = 4
    min_depth : int | None = 2
    max_time : float | None = 5.0
    game_type : GameType = GameType.AttackerVsDefender
    alpha_beta : bool = True
    max_turns : int | None = 100
    randomize_moves : bool = True
    broker : str | None = None

##############################################################################################################

@dataclass(slots=True)
class Stats:
    """Representation of the global game statistics."""
    evaluations_per_depth : dict[int,int] = field(default_factory=dict)
    total_seconds: float = 0.0
        

##############################################################################################################

@dataclass(slots=True)
class Game:
    """Representation of the game state."""
    board: list[list[Unit | None]] = field(default_factory=list)
    next_player: Player = Player.Attacker
    turns_played : int = 0
    options: Options = field(default_factory=Options)
    stats: Stats = field(default_factory=Stats)
    _attacker_has_ai : bool = True
    _defender_has_ai : bool = True
    
    ##how many each unit attacker and defender have? - to calculate heuristics
    num_units_attacker = {'Virus': 2, 'Firewall': 1, 'Program': 2, 'AI': 1}
    num_units_defender = {'Tech': 2, 'Firewall': 2, 'Program': 1, 'AI': 1}
    
    ##check if illegal move by computer was attempted
    comp_illegal_move: bool = False
        
    def __post_init__(self):
        """Automatically called after class init to set up the default board state."""
        dim = self.options.dim
        self.board = [[None for _ in range(dim)] for _ in range(dim)]
        md = dim-1
        self.set(Coord(0,0),Unit(player=Player.Defender,type=UnitType.AI))
        self.set(Coord(1,0),Unit(player=Player.Defender,type=UnitType.Tech))
        self.set(Coord(0,1),Unit(player=Player.Defender,type=UnitType.Tech))
        self.set(Coord(2,0),Unit(player=Player.Defender,type=UnitType.Firewall))
        self.set(Coord(0,2),Unit(player=Player.Defender,type=UnitType.Firewall))
        self.set(Coord(1,1),Unit(player=Player.Defender,type=UnitType.Program))
        self.set(Coord(md,md),Unit(player=Player.Attacker,type=UnitType.AI))
        self.set(Coord(md-1,md),Unit(player=Player.Attacker,type=UnitType.Virus))
        self.set(Coord(md,md-1),Unit(player=Player.Attacker,type=UnitType.Virus))
        self.set(Coord(md-2,md),Unit(player=Player.Attacker,type=UnitType.Program))
        self.set(Coord(md,md-2),Unit(player=Player.Attacker,type=UnitType.Program))
        self.set(Coord(md-1,md-1),Unit(player=Player.Attacker,type=UnitType.Firewall))

    def clone(self) -> Game:
        """Make a new copy of a game for minimax recursion.

        Shallow copy of everything except the board (options and stats are shared).
        """
        new = copy.copy(self)
        new.board = copy.deepcopy(self.board)
        return new

    def is_empty(self, coord : Coord) -> bool:
        """Check if contents of a board cell of the game at Coord is empty (must be valid coord)."""
        return self.board[coord.row][coord.col] is None

    def get(self, coord : Coord) -> Unit | None:
        """Get contents of a board cell of the game at Coord."""
        if self.is_valid_coord(coord):
            return self.board[coord.row][coord.col]
        else:
            return None

    def set(self, coord : Coord, unit : Unit | None):
        """Set contents of a board cell of the game at Coord."""
        if self.is_valid_coord(coord):
            self.board[coord.row][coord.col] = unit

    def remove_dead(self, coord: Coord):
        """Remove unit at Coord if dead."""
        unit = self.get(coord)       
        if unit is not None and not unit.is_alive():
            self.set(coord,None)
            
            ##control the number of the unit for the correct heuristic calculation
            if unit.type == UnitType.Virus:
                self.num_units_attacker["Virus"] -= 1
                
            if unit.type == UnitType.Tech:
                self.num_units_defender["Tech"] -= 1
                
            if unit.type == UnitType.Program:
                if unit.player == Player.Attacker:
                    self.num_units_attacker["Program"] -= 1
                else:
                    self.num_units_defender["Program"] -= 1
                    
            if unit.type == UnitType.Firewall:
                if unit.player == Player.Attacker:
                    self.num_units_attacker["Firewall"] -= 1
                else:
                    self.num_units_defender["Firewall"] -= 1
                    
            if unit.type == UnitType.AI:
                if unit.player == Player.Attacker:
                    self._attacker_has_ai = False
                else:
                    self._defender_has_ai = False

    def mod_health(self, coord : Coord, health_delta : int):
        """Modify health of unit at Coord (positive or negative delta)."""
        target = self.get(coord)
        if target is not None:
            target.mod_health(health_delta)
            self.remove_dead(coord)

    def is_valid_move(self, coords : CoordPair) -> bool:
        """Validate a move expressed as a CoordPair. TODO: WRITE MISSING CODE!!!"""
        if not self.is_valid_coord(coords.src) or not self.is_valid_coord(coords.dst):
            return False
        
        unit = self.get(coords.src)
        
        ##Player in turn must play its own unit, not the opponent's.
        if unit is None or unit.player != self.next_player:
            return False

        unit_dst = self.get(coords.dst)
        
        ## Check if the destination is free
        if self.is_empty(coords.dst):
            
            ## check if destination is adjacent
            adjacent_list = list(coords.src.iter_adjacent())
            if coords.dst not in adjacent_list:
                return False
            
            ## Check if the units(AI, Firewall, Program) are engaged in combat
            for adjacent_coord in adjacent_list:
                adjacent_unit = self.get(adjacent_coord)
                if adjacent_unit is not None and unit.player != adjacent_unit.player:
                    if unit.type in [UnitType.AI, UnitType.Firewall, UnitType.Program]:
                        return False

             ## Check movement restrictions based on player and unit type
            if self.next_player == Player.Attacker:
                if unit.type in [UnitType.AI, UnitType.Firewall, UnitType.Program]:
                    ## Attacker's AI, Firewall, and Program can only move up or left
                    if coords.dst.row > coords.src.row or coords.dst.col > coords.src.col:
                        return False
                else:
                     ## Attacker's Tech and Virus can move left, top, right, bottom
                    if abs(coords.dst.row - coords.src.row) > 1 or abs(coords.dst.col - coords.src.col) > 1:
                        return False
                
            elif self.next_player == Player.Defender:
                if unit.type in [UnitType.AI, UnitType.Firewall, UnitType.Program]:
                    ## Defender's AI, Firewall, and Program can only move down or right
                    if coords.dst.row < coords.src.row or coords.dst.col < coords.src.col:
                        return False
                else:
                     ## Defender's Tech and Virus can move left, top, right, bottom
                    if abs(coords.dst.row - coords.src.row) > 1 or abs(coords.dst.col - coords.src.col) > 1:
                        return False
        
        else:
            ## To perform Attack Action, check if T and S are belong to different players 
            if unit_dst.player != unit.player:       
                ## T must be adjacent to S in any of the 4 directions
                adjacent_list = list(coords.src.iter_adjacent())
                if coords.dst in adjacent_list:
                    return True
        
            ## To perform Repair Action, check if T and S are belong to the same player
            if unit_dst.player == unit.player:
                ## T must be adjacent to S in any of the 4 directions
                adjacent_list = list(coords.src.iter_adjacent())
                if coords.dst in adjacent_list:
                    if unit.type == UnitType.Tech and unit_dst.type == UnitType.Virus:
                        return False
                    elif unit_dst.health == 9:
                        return False 
                    else: 
                        return True                   
         
        return True
    
    def perform_move(self, coords : CoordPair) -> Tuple[bool,str]:
        """Validate and perform a move expressed as a CoordPair. TODO: WRITE MISSING CODE!!!"""
        if self.is_valid_move(coords):
                     
            action = f"Move from {coords.src} to {coords.dst}"
            
            ##self destruct
            if coords.src.row == coords.dst.row and coords.src.col == coords.dst.col:
                action += "\n**Self Destruct**\n"
                self.mod_health(coords.src, -9)
                for coord in list(coords.src.iter_range(1)): 
                    target = self.get(coord)
                    if target is not None:
                        self.mod_health(coord, -2)
            else:                 
                ##in case of moving
                target = self.get(coords.dst)
                source = self.get(coords.src)
                
                if target is None:
                    action += "\n**Moving**\n"
                    self.set(coords.dst,source)
                    self.set(coords.src, None)
                else:
                    ##in case of attack
                    if self.get(coords.src).player != target.player:
                        action += "\n**Attack each other**\n"
                        self.mod_health(coords.dst, -source.damage_amount(target))
                        self.mod_health(coords.src, -target.damage_amount(source))
               
                    ##in cases of repair
                    else:
                        action += "\n**Repair**\n"  
                        self.mod_health(coords.dst, source.repair_amount(target))         
            return (True, action)
        
        return (False,"invalid move")

    def next_turn(self):
        """Transitions game to the next turn."""
        self.next_player = self.next_player.next()
        self.turns_played += 1

    def to_string(self) -> str:
        """Pretty text representation of the game."""
        dim = self.options.dim
        output = ""
        output += f"Next player: {self.next_player.name}\n"
        output += f"Turns played: {self.turns_played}\n"
        coord = Coord()
        output += "\n   "
        for col in range(dim):
            coord.col = col
            label = coord.col_string()
            output += f"{label:^3} "
        output += "\n"
        for row in range(dim):
            coord.row = row
            label = coord.row_string()
            output += f"{label}: "
            for col in range(dim):
                coord.col = col
                unit = self.get(coord)
                if unit is None:
                    output += " .  "
                else:
                    output += f"{str(unit):^3} "
            output += "\n"
        return output

    def __str__(self) -> str:
        """Default string representation of a game."""
        return self.to_string()
    
    def is_valid_coord(self, coord: Coord) -> bool:
        """Check if a Coord is valid within out board dimensions."""
        dim = self.options.dim
        if coord.row < 0 or coord.row >= dim or coord.col < 0 or coord.col >= dim:
            return False
        return True

    def read_move(self) -> CoordPair:
        """Read a move from keyboard and return as a CoordPair."""
        while True:
            s = input(F'Player {self.next_player.name}, enter your move: ')
            coords = CoordPair.from_string(s)
            if coords is not None and self.is_valid_coord(coords.src) and self.is_valid_coord(coords.dst):
                return coords
            else:
                print('Invalid coordinates! Try again.')
    
    def human_turn(self, output):
        """Human player plays a move (or get via broker)."""
        if self.options.broker is not None:
            print("Getting next move with auto-retry from game broker...")
            while True:
                mv = self.get_move_from_broker()
                if mv is not None:
                    (success,result) = self.perform_move(mv)
                    print(f"Broker {self.next_player.name}: ",end='')
                    print(result)
                    if success:
                        self.next_turn()
                        break
                sleep(0.1)
        else:
            # human player can have a chance without penalty
            retry = 1 
            while retry > 0:
                mv = self.read_move()
                (success,result) = self.perform_move(mv)
                if success:
                    print(f"Player {self.next_player.name}: ",end='')
                    print(result)
                    print(result, file = output)
                    self.next_turn()
                    break
                else:
                    print("The move is not valid! Try again.")
                    retry -= 1
            if retry == 0:
                print("No more attempt allowed. Proceeding to the next turn.")

    def computer_turn(self, output) -> CoordPair | None:
        """Computer plays a move."""
        mv = self.suggest_move(output)
        if mv is not None:
            (success,result) = self.perform_move(mv)
            if success:
                print(f"Computer {self.next_player.name}: ",end='')
                print(result)
                print(f"Computer {self.next_player.name}: "+result, file = output)
                self.next_turn()
            else:
                self.comp_illegal_move = True
        return mv

    def player_units(self, player: Player) -> Iterable[Tuple[Coord,Unit]]:
        """Iterates over all units belonging to a player."""
        for coord in CoordPair.from_dim(self.options.dim).iter_rectangle():
            unit = self.get(coord)
            if unit is not None and unit.player == player:
                yield (coord,unit)

    def is_finished(self) -> bool:
        """Check if the game is over."""
        return self.has_winner() is not None

    def has_winner(self) -> Player | None:
        """Check if the game is over and returns winner"""
        if self.comp_illegal_move:
            if self.options.game_type == GameType.AttackerVsComp:
                return Player.Attacker
            if self.options.game_type == GameType.CompVsDefender:
                return Player.Defender
        if self.options.max_turns is not None and self.turns_played >= self.options.max_turns:
            return Player.Defender
        if self._attacker_has_ai:
            if self._defender_has_ai:
                return None
            else:
                return Player.Attacker
        return Player.Defender

    def move_candidates(self) -> Iterable[CoordPair]:
        """Generate valid move candidates for the next player."""
        move = CoordPair()
        for (src,_) in self.player_units(self.next_player):
            move.src = src
            for dst in src.iter_adjacent():
                move.dst = dst
                if self.is_valid_move(move):
                    yield move.clone()
            move.dst = src
            yield move.clone()

    def random_move(self) -> Tuple[int, CoordPair | None, float]:
        """Returns a random move."""
        move_candidates = list(self.move_candidates())
        random.shuffle(move_candidates)
        if len(move_candidates) > 0:
            return (0, move_candidates[0], 1)
        else:
            return (0, None, 0)
        
    def minimax(self, stats_dict, depth, maximize, coord, start_time) -> Tuple[int, CoordPair | None, float]:
         
        start_time = datetime.now()
        time_limit_searching = (start_time * 0.6).total_seconds()
        time_limit_returning = (start_time * 0.4).total_seconds()
        
        if time_limit_searching or self.move_candidates() is None:
            return (self.option_heuristic, coord, depth)
        
        game_simul = self.clone()
        move_candidates = list(self.move_candidates())
        best_move = CoordPair()
        value = float('-inf') if maximize else float('inf')

        while True:
            for child_coord in move_candidates:
                game_simul.perform_move(child_coord)
                h_score, move, result_depth = game_simul.minimax(depth - 1, False, child_coord)
                
                keys = stats_dict.keys()
                if result_depth not in keys:
                    stats_dict.update({result_depth : 1})
                else:
                    stats_dict.update({result_depth : stats_dict[result_depth]+1})

                if maximize:
                    if h_score > value:
                        best_move = child_coord
                        value = h_score
                else:
                    if h_score < value:
                        best_move = child_coord
                        value = h_score

                elapsed_time = start_time - time.time().total_seconds()
                
                if elapsed_time >= time_limit_searching:
                    break

            if elapsed_time >= time_limit_returning:
                break


        return (value, best_move, depth)
    
    def minmax_alphabeta(self, start_time, stats_dict, depth, alpha, beta, maximize : bool = False, coord = Coord | None)-> Tuple[int, CoordPair | None, float]:
        
        time_check = time.time()
        time_duration = time_check - start_time
        
        if time_duration >= 0.7*start_time or self.move_candidates() is None:
            return (self.option_heuristic, coord, depth)
        
        else:
            game_simul = self.clone()
            move_candidates = list(game_simul.move_candidates())
            best_move = CoordPair()
            
            if maximize:
                value = alpha
                
                for children in move_candidates:
                    
                    ## check time and do not go if it is gonna be too late
                    if time_duration >= 0.7*start_time:
                        return (value, best_move, depth)
                    else:
                        game_simul.perform_move(children)
                        h_score, move, result_depth = game_simul.minmax_alphabeta(stats_dict, depth+1, alpha, beta, False, children)
                        
                        ##update game stat dictionary
                        keys = stats_dict.keys()
                        if result_depth not in keys:
                            stats_dict.update({result_depth : 1})
                        else:
                            stats_dict.update({result_depth : stats_dict[result_depth]+1})
                    
                        if(h_score > value):
                            best_move = children
                        value = max(value, h_score)
                        alpha = max(alpha, value)
                        if beta <= alpha:
                            break
                return (value, best_move, depth)
            
            else:
                value = beta      
                for children in move_candidates:
                    
                    ##time limit
                    if time_duration >= 0.7*start_time:
                        return (value, best_move, depth)
                    ##if you have more time go check more children
                    else:
                        game_simul.perform_move(children)
                        h_score, move, result_depth = game_simul.minmax_alphabeta(stats_dict, depth+1, alpha, beta, True, children)
                
                        ##update game stat dictionary
                        keys = stats_dict.keys()
                        if result_depth not in keys:
                            stats_dict.update({result_depth : 1})
                        else:
                            stats_dict.update({result_depth : stats_dict[result_depth]+1})
                    
                        ##pruning
                        if(h_score < value):
                            best_move = children
                        value = min (value, h_score)
                        beta = min (beta, value)
                        if beta <= alpha:
                            break
                            
                return (value, best_move, depth)  
        
    
    def suggest_move(self, output) -> CoordPair | None:
        """Suggest the next move using minimax alpha beta. TODO: REPLACE RANDOM_MOVE WITH PROPER GAME LOGIC!!!"""
               
        #This is a string to be printed in the output file
        report =""
        result = (,,)
        old_non_root_node = 0
        old_non_leaf_node = 0
        
        for k in sorted(self.stats.evaluations_per_depth.keys()):
            old_non_root_node += self.stats.evaluations_per_depth[k]
            if k != len(stats_dict.keys()) - 1:
                old_non_leaf_node += self.stats.evaluations_per_depth[k]
        
        start_time = datetime.now()
        #(score, move, avg_depth) = self.random_move()
        
        if self.options.alpha_beta:
            if self.next_player == Player.Attacker:
                result = self.minmax_alphabeta(start_time, self.stats.evaluations_per_depth, 0, MIN_HEURISTIC_SCORE, MAX_HEURISTIC_SCORE, True)                    
            else:
                result = self.minmax_alphabeta(start_time, self.stats.evaluations_per_depth, 0, MIN_HEURISTIC_SCORE, MAX_HEURISTIC_SCORE, False)
        else: 
            result = self.minimax(start_time, self.stats.evaluations_per_depth, 0)                    
        
        elapsed_seconds = (datetime.now() - start_time).total_seconds()
        self.stats.total_seconds += elapsed_seconds
        
        #depth is only useful inside the minimax method.
        score, move, depth = result
        
        ##if elapsed_seconds is over the max_time, AI lose
        if elapsed_seconds > self.options.max_time:
            move = None
            return move
               
        report += f"Heuristic score: {score}\n"
        
        print(f"Heuristic score: {score}")
        
        total_evals = sum(self.stats.evaluations_per_depth.values())
        report += f"Cumulative evals: {total_evals}\n"
        print(f"Cumulative evals: {total_evals}")
        
        new_non_root_node = 0
        new_non_leaf_node = 0
        
        print(f"Evals per depth: ",end='')
        report += f"Evals per depth: \n" 
        keys = sorted(self.stats.evaluations_per_depth.keys())
        for k in keys:
            print(f"{k}:{self.stats.evaluations_per_depth[k]} ",end='')
            new_non_root_node += self.stats.evaluations_per_depth[k]
            if k != keys[-1]:
                new_non_leaf_node += self.stats.evaluations_per_depth[k]
                report += f"{k}:{self.stats.evaluations_per_depth[k]} "
        print()
        report += "\n"
        
        print(f"Evals per depth percentage: ", end='')
        report += f"Evals per depth percentage: \n"
        for k in sorted(self.stats.evaluations_per_depth.keys()):
            calcul = (self.stats.evaluations_per_depth[k]/total_evals)*100
            print(f"{k}: {calcul:0.1f}% ", end='')
            report += f"{k}: {calcul:0.1f}% "
        print()
        report += "\n"

        if self.stats.total_seconds > 0:
            print(f"Eval perf.: {total_evals/self.stats.total_seconds/1000:0.1f}k/s")   
      
        print(f"Elapsed time: {elapsed_seconds:0.1f}s")
        report += f"Elapsed time: {elapsed_seconds:0.1f}s\n"
        
        print(f"Branching Factor: {(new_non_root_node - old_non_root_node) / (new_non_leaf_node - old_non_leaf_node): 0.1f}")
        report += f"Branching Factor: {(new_non_root_node - old_non_root_node) / (new_non_leaf_node - old_non_leaf_node): 0.1f}"
        
        print(report, file = output)
        return move

    def post_move_to_broker(self, move: CoordPair):
        """Send a move to the game broker."""
        if self.options.broker is None:
            return
        data = {
            "from": {"row": move.src.row, "col": move.src.col},
            "to": {"row": move.dst.row, "col": move.dst.col},
            "turn": self.turns_played
        }
        try:
            r = requests.post(self.options.broker, json=data)
            if r.status_code == 200 and r.json()['success'] and r.json()['data'] == data:
                # print(f"Sent move to broker: {move}")
                pass
            else:
                print(f"Broker error: status code: {r.status_code}, response: {r.json()}")
        except Exception as error:
            print(f"Broker error: {error}")

    def get_move_from_broker(self) -> CoordPair | None:
        """Get a move from the game broker."""
        if self.options.broker is None:
            return None
        headers = {'Accept': 'application/json'}
        try:
            r = requests.get(self.options.broker, headers=headers)
            if r.status_code == 200 and r.json()['success']:
                data = r.json()['data']
                if data is not None:
                    if data['turn'] == self.turns_played+1:
                        move = CoordPair(
                            Coord(data['from']['row'],data['from']['col']),
                            Coord(data['to']['row'],data['to']['col'])
                        )
                        print(f"Got move from broker: {move}")
                        return move
                    else:
                        # print("Got broker data for wrong turn.")
                        # print(f"Wanted {self.turns_played+1}, got {data['turn']}")
                        pass
                else:
                    # print("Got no data from broker")
                    pass
            else:
                print(f"Broker error: status code: {r.status_code}, response: {r.json()}")
        except Exception as error:
            print(f"Broker error: {error}")
        return None

    
    ## method added to print initial config
    def print_initial(self, output, options : Options):
        if options.game_type == GameType.AttackerVsDefender:
            play_mode = 'Player 1: Human vs Player 2: Human'
        elif options.game_type == GameType.AttackerVsComp:
            play_mode = 'Player 1: Human vs Player 2: AI'
        elif options.game_type == GameType.CompVsDefender:
            play_mode = 'Player 1: AI vs Player 2: Human'
        else:
            play_mode = 'Player 1: AI vs Player 2: AI'
        game_param = f'Game Mode\n{play_mode}\nTimeout in seconds: {options.max_time}\nMax # of turns: {options.max_turns}\n'
        print(game_param, file = output)
        print(self, file = output)       
    
    ## method added for the heuristic e0
    def e0(self):
        return (((3*self.num_units_attacker["Virus"])
                 +(3*self.num_units_attacker["Firewall"])
                 +(3*self.num_units_attacker["Program"])
                 +(9999*self.num_units_attacker["AI"]))-
                ((3*self.num_units_defender["Tech"])
                 +(3*self.num_units_defender["Firewall"])
                 +(3*self.num_units_defender["Program"])
                 +(9999*self.num_units_defender["AI"])))
    
    
    # heuristic e1 : add penalties based on the health level of the AI units
    def e1(self):
        
        attacker_ai_unit = Unit(player=Player.Attacker, type=UnitType.AI)
        defender_ai_unit = Unit(player=Player.Defender, type=UnitType.AI)

        attacker_ai_health = self.unit_health_penalty(attacker_ai_unit.health)
        defender_ai_health = self.unit_health_penalty(defender_ai_unit.health)

        return (((10*self.num_units_attacker["Virus"])
                 +(5*self.num_units_attacker["Firewall"])
                 +(0.1*self.num_units_attacker["Program"])
                 +(9999*self.num_units_attacker["AI"]) * attacker_ai_health)-
                 
                ((10*self.num_units_defender["Tech"])
                 +(5*self.num_units_defender["Firewall"])
                 +(0.1*self.num_units_defender["Program"])
                 +(9999*self.num_units_defender["AI"]) * defender_ai_health))
    
    # give health penalty based on remaining health level of the units.
    def unit_health_penalty(self, health):
        if health>= 9:
            return 0.1
        elif health >= 6:
            return 3
        elif health >= 3:
            return 5
        else:
            return 10
        
    
    # heuristic e2 : less weight for the program unit 
    def e2(self, game):

        attacker_ai_coord = None
        penalty_e2 = 0

        # find Attacker's AI coord
        for (coord, unit) in game.player_units(Player.Attacker):
            if unit.type == UnitType.AI:
                attacker_ai_coord = coord
                break      

        # iterate over Coords inside a rectangle centered on Attacker's AI
        surrounding_coords = list(attacker_ai_coord.iter_range(1))      
        for coord in surrounding_coords:
            unit = game.get(coord)
            if unit is not None:
                player_name = unit.player.name
                unit_type = unit.type.name

                # identify the unit belongs to which player
                # calculate penalty for attacker's unit
                if player_name == Player.Attacker:
                    if unit_type == UnitType.Virus:
                        penalty_e2 += 1000
                    elif unit_type == UnitType.Program:
                        penalty_e2 += 50
                    elif unit_type == UnitType.Firewall:
                        penalty_e2 += 1

                # calculate penalty for attacker's unit
                elif player_name == Player.Defender:
                    if unit_type == UnitType.Tech:
                        penalty_e2 -= 500
                    elif unit_type == UnitType.AI:
                        penalty_e2 -= 250
                    elif unit_type == UnitType.Program:
                        penalty_e2 -= 100
                    elif unit_type == UnitType.Firewall:
                        penalty_e2 -= 1

        return penalty_e2

##############################################################################################################

def main():
    # parse command line arguments
    parser = argparse.ArgumentParser(
        prog='ai_wargame',
        formatter_class=argparse.ArgumentDefaultsHelpFormatter)
    parser.add_argument('--max_depth', type=int, help='maximum search depth')
    parser.add_argument('--max_time', type=float, help='maximum search time')
    parser.add_argument('--game_type', type=str, default="manual", help='game type: auto|attacker|defender|manual')
    parser.add_argument('--broker', type=str, help='play via a game broker')
    
    ##input max num of turns
    parser.add_argument('--max_turns', type = int, help = 'maximum number of turns')
    
    # select the heuristic function among e0,e1, and e2
    parser.add_argument('--heuristic', type=int, default=0, help='heuristic function: (0: e0, 1: e1, 2: e2)')

     # input minimax algorithm
    parser.add_argument('--minimax', type=str, default = "on", help = 'turn on/off minimax mode, on|off')

    ##input alpha-beta search mode
    parser.add_argument('--alpha_beta', type=str, default = "on", help = 'turn on/off alpha-beta search mode, on|off')
    
    args = parser.parse_args()
    
    # parse the game type
    if args.game_type == "attacker":
        game_type = GameType.AttackerVsComp
    elif args.game_type == "defender":
        game_type = GameType.CompVsDefender
    elif args.game_type == "manual":
        game_type = GameType.AttackerVsDefender
    else:
        game_type = GameType.CompVsComp

    # set up game options
    options = Options(game_type=game_type)

    # override class defaults via command line options
    if args.max_depth is not None:
        options.max_depth = args.max_depth
    if args.max_time is not None:
        options.max_time = args.max_time
    if args.broker is not None:
        options.broker = args.broker
        
    ## set up max num of turns as input value
    if args.max_turns is not None:
        options.max_turns = args.max_turns
      

    # create a new game
    game = Game(options=options)

    # determine which heuristic algorithm will be used
    if args.game_type != "manual" and (game_type == GameType.AttackerVsComp or game_type == GameType.CompVsDefender or game_type ==GameType.CompVsComp):
        if args.heuristic == 0:
            option_heuristic = Game.e0
        elif args.heuristic == 1:
            option_heuristic = Game.e1
        elif args.heuristic == 2:
            option_heuristic = Game.e2
        else:
            print("Invalid choice. Using the default heuristic (e0).")
            option_heuristic = Game.e0
    else:
        option_heuristic = None

    ##if game_type is human vs human or alpha_beta was asked to be off, turn off alpha beta
    if args.game_type == "manual" or args.alpha_beta == "off":
        options.alpha_beta = False        
    
    ## open file and print initial configuration
<<<<<<< HEAD
    title = f'gameTrace-{options.alpha_beta}-{options.max_time}-{options.max_turns}'
=======
    title = f'gameTrace--{options.alpha_beta}-{options.max_time}-{options.max_turns}'
>>>>>>> 78809c38
    outputFile = open(f'{title}.txt', 'w')
    game.print_initial(outputFile, options)
    
    # the main game loop
    while True:
        print()
        print(game)
        winner = game.has_winner()
        if winner is not None:
            print(f"{winner.name} wins!")
            
            ##print the winner to the output file
            print(f"{winner.name} wins in {game.turns_played} turn!", file = outputFile)
            outputFile.close()
            
            break
        if game.options.game_type == GameType.AttackerVsDefender:
            game.human_turn(outputFile)
            print(game, file = outputFile)
            
        elif game.options.game_type == GameType.AttackerVsComp and game.next_player == Player.Attacker:
            game.human_turn(outputFile)
            print(game, file = outputFile)
            
        elif game.options.game_type == GameType.CompVsDefender and game.next_player == Player.Defender:
            game.human_turn(outputFile)
            print(game, file = outputFile)
            
        else:
            player = game.next_player
            move = game.computer_turn(outputFile)
            print(game, file = outputFile)
            
            ##computer illegal move - AI automatically lose
            if game.comp_illegal_move:
                auto_lose = "Computer attempted illegal move. Game Over.\n ***Human player wins!***"
                print(auto_lose)
                print(auto_lose, file = outputFile)
                winner = game.has_winner()
                print(f"{winner.name} wins!")
                print(f"{winner.name} wins in {game.turns_played} turn!", file = outputFile)
                outputFile.close()
                exit(1)
                
            if move is not None:
                game.post_move_to_broker(move)
            else:
                print("Computer doesn't know what to do!!!")
                outputFile.close()
                exit(1)

##############################################################################################################

if __name__ == '__main__':
    main()<|MERGE_RESOLUTION|>--- conflicted
+++ resolved
@@ -717,7 +717,7 @@
                
         #This is a string to be printed in the output file
         report =""
-        result = (,,)
+        
         old_non_root_node = 0
         old_non_leaf_node = 0
         
@@ -992,7 +992,7 @@
     ## set up max num of turns as input value
     if args.max_turns is not None:
         options.max_turns = args.max_turns
-      
+        options.minimax = False    
 
     # create a new game
     game = Game(options=options)
@@ -1016,11 +1016,7 @@
         options.alpha_beta = False        
     
     ## open file and print initial configuration
-<<<<<<< HEAD
-    title = f'gameTrace-{options.alpha_beta}-{options.max_time}-{options.max_turns}'
-=======
     title = f'gameTrace--{options.alpha_beta}-{options.max_time}-{options.max_turns}'
->>>>>>> 78809c38
     outputFile = open(f'{title}.txt', 'w')
     game.print_initial(outputFile, options)
     
